--- conflicted
+++ resolved
@@ -60,8 +60,6 @@
     }
 }
 
-<<<<<<< HEAD
-=======
 /// Multicollector makes it possible to collect on more than one collector.
 /// It should only be used for use cases where the Collector types is unknown
 /// at compile time.
@@ -72,7 +70,7 @@
 /// extern crate tantivy;
 /// use tantivy::schema::{SchemaBuilder, TEXT};
 /// use tantivy::{Index, Result};
-/// use tantivy::collector::{CountCollector, TopCollector, MultiCollector};
+/// use tantivy::collector::{CountCollector, TopScoreCollector, MultiCollector};
 /// use tantivy::query::QueryParser;
 ///
 /// # fn main() { example().unwrap(); }
@@ -102,11 +100,12 @@
 ///     let searcher = index.searcher();
 ///
 ///     {
-///         let mut top_collector = TopCollector::with_limit(2);
+///         let mut top_collector = TopScoreCollector::with_limit(2);
 ///         let mut count_collector = CountCollector::default();
 ///         {
-///             let mut collectors =
-///                 MultiCollector::from(vec![&mut top_collector, &mut count_collector]);
+///             let mut collectors = MultiCollector::new();
+///             collectors.add_collector(&mut top_collector);
+///             collectors.add_collector(&mut count_collector);
 ///             let query_parser = QueryParser::for_index(&index, vec![title]);
 ///             let query = query_parser.parse_query("diary")?;
 ///             searcher.search(&*query, &mut collectors).unwrap();
@@ -118,7 +117,6 @@
 ///     Ok(())
 /// }
 /// ```
->>>>>>> 14908479
 pub struct MultiCollector<'a> {
     collector_wrappers: Vec<Box<UntypedCollector + 'a>>
 }
@@ -196,7 +194,6 @@
 mod tests {
 
     use super::*;
-<<<<<<< HEAD
     use collector::{Collector, CountCollector, TopCollector};
     use schema::{TEXT, SchemaBuilder};
     use query::TermQuery;
@@ -227,13 +224,6 @@
         let term = Term::from_field_text(text, "abc");
         let query = TermQuery::new(term, IndexRecordOption::Basic);
         let mut top_collector = TopCollector::with_limit(2);
-=======
-    use collector::{Collector, CountCollector, TopScoreCollector};
-
-    #[test]
-    fn test_multi_collector() {
-        let mut top_collector = TopScoreCollector::with_limit(2);
->>>>>>> 14908479
         let mut count_collector = CountCollector::default();
         {
             let mut collectors = MultiCollector::new();
