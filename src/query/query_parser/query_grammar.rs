use super::user_input_ast::*;
use combine::char::*;
use combine::*;
use query::query_parser::user_input_ast::UserInputBound;

fn field<I: Stream<Item = char>>() -> impl Parser<Input = I, Output = String> {
    (
        letter(),
        many(satisfy(|c: char| c.is_alphanumeric() || c == '_')),
    ).map(|(s1, s2): (char, String)| format!("{}{}", s1, s2))
}

fn word<I: Stream<Item = char>>() -> impl Parser<Input = I, Output = String> {
    many1(satisfy(|c: char| c.is_alphanumeric()))
}

fn negative_number<I: Stream<Item = char>>() -> impl Parser<Input = I, Output = String> {
    (char('-'), many1(satisfy(|c: char| c.is_numeric())))
        .map(|(s1, s2): (char, String)| format!("{}{}", s1, s2))
}

fn literal<I>(input: I) -> ParseResult<UserInputAST, I>
where
    I: Stream<Item = char>,
{
    let term_val = || {
        let phrase = (char('"'), many1(satisfy(|c| c != '"')), char('"')).map(|(_, s, _)| s);
        phrase.or(word())
    };

    let term_val_with_field = negative_number().or(term_val());

    let term_query =
        (field(), char(':'), term_val_with_field).map(|(field_name, _, phrase)| UserInputLiteral {
            field_name: Some(field_name),
            phrase,
        });
    let term_default_field = term_val().map(|phrase| UserInputLiteral {
        field_name: None,
        phrase,
    });
    try(term_query)
        .or(term_default_field)
        .map(UserInputAST::from)
        .parse_stream(input)
}

fn range<I: Stream<Item = char>>(input: I) -> ParseResult<UserInputAST, I> {
<<<<<<< HEAD
    let term_val = || {
        word().or(negative_number()).or(char('*').map(|_| "*".to_string()))
    };
=======
    let term_val = || word().or(negative_number());
>>>>>>> 8ebbf6b3
    let lower_bound = {
        let excl = (char('{'), term_val()).map(|(_, w)| UserInputBound::Exclusive(w));
        let incl = (char('['), term_val()).map(|(_, w)| UserInputBound::Inclusive(w));
        excl.or(incl)
    };
    let upper_bound = {
        let excl = (term_val(), char('}')).map(|(w, _)| UserInputBound::Exclusive(w));
        let incl = (term_val(), char(']')).map(|(w, _)| UserInputBound::Inclusive(w));
        // TODO: this backtracking should be unnecessary
        try(excl).or(incl)
    };
    (
        optional((field(), char(':')).map(|x| x.0)),
        lower_bound,
        spaces(),
        string("TO"),
        spaces(),
        upper_bound,
    ).map(|(field, lower, _, _, _, upper)| UserInputAST::Range {
            field,
            lower,
            upper,
        })
        .parse_stream(input)
}

fn leaf<I>(input: I) -> ParseResult<UserInputAST, I>
where
    I: Stream<Item = char>,
{
    (char('-'), parser(leaf))
        .map(|(_, expr)| UserInputAST::Not(Box::new(expr)))
        .or((char('+'), parser(leaf)).map(|(_, expr)| UserInputAST::Must(Box::new(expr))))
        .or((char('('), parser(parse_to_ast), char(')')).map(|(_, expr, _)| expr))
        .or(char('*').map(|_| UserInputAST::All))
        .or(try(parser(range)))
        .or(parser(literal))
        .parse_stream(input)
}

pub fn parse_to_ast<I>(input: I) -> ParseResult<UserInputAST, I>
where
    I: Stream<Item = char>,
{
    sep_by(parser(leaf), spaces())
        .map(|subqueries: Vec<UserInputAST>| {
            if subqueries.len() == 1 {
                subqueries.into_iter().next().unwrap()
            } else {
                UserInputAST::Clause(subqueries.into_iter().map(Box::new).collect())
            }
        })
        .parse_stream(input)
}

#[cfg(test)]
mod test {

    use super::*;

    fn test_parse_query_to_ast_helper(query: &str, expected: &str) {
        let query = parse_to_ast(query).unwrap().0;
        let query_str = format!("{:?}", query);
        assert_eq!(query_str, expected);
    }

    fn test_is_parse_err(query: &str) {
        assert!(parse_to_ast(query).is_err());
    }

    #[test]
    fn test_parse_query_to_ast() {
        test_parse_query_to_ast_helper("+(a b) +d", "(+((\"a\" \"b\")) +(\"d\"))");
        test_parse_query_to_ast_helper("(+a +b) d", "((+(\"a\") +(\"b\")) \"d\")");
        test_parse_query_to_ast_helper("(+a)", "+(\"a\")");
        test_parse_query_to_ast_helper("(+a +b)", "(+(\"a\") +(\"b\"))");
        test_parse_query_to_ast_helper("abc:toto", "abc:\"toto\"");
        test_parse_query_to_ast_helper("+abc:toto", "+(abc:\"toto\")");
        test_parse_query_to_ast_helper("(+abc:toto -titi)", "(+(abc:\"toto\") -(\"titi\"))");
        test_parse_query_to_ast_helper("-abc:toto", "-(abc:\"toto\")");
        test_parse_query_to_ast_helper("abc:a b", "(abc:\"a\" \"b\")");
        test_parse_query_to_ast_helper("abc:\"a b\"", "abc:\"a b\"");
        test_parse_query_to_ast_helper("foo:[1 TO 5]", "foo:[\"1\" TO \"5\"]");
        test_parse_query_to_ast_helper("[1 TO 5]", "[\"1\" TO \"5\"]");
        test_parse_query_to_ast_helper("foo:{a TO z}", "foo:{\"a\" TO \"z\"}");
        test_parse_query_to_ast_helper("foo:[1 TO toto}", "foo:[\"1\" TO \"toto\"}");
        test_parse_query_to_ast_helper("foo:[* TO toto}", "foo:[\"*\" TO \"toto\"}");
        test_parse_query_to_ast_helper("foo:[1 TO *}", "foo:[\"1\" TO \"*\"}");
        test_is_parse_err("abc +    ");
    }
}<|MERGE_RESOLUTION|>--- conflicted
+++ resolved
@@ -46,13 +46,9 @@
 }
 
 fn range<I: Stream<Item = char>>(input: I) -> ParseResult<UserInputAST, I> {
-<<<<<<< HEAD
     let term_val = || {
         word().or(negative_number()).or(char('*').map(|_| "*".to_string()))
     };
-=======
-    let term_val = || word().or(negative_number());
->>>>>>> 8ebbf6b3
     let lower_bound = {
         let excl = (char('{'), term_val()).map(|(_, w)| UserInputBound::Exclusive(w));
         let incl = (char('['), term_val()).map(|(_, w)| UserInputBound::Inclusive(w));
