use super::Weight;
use core::searcher::Searcher;
use downcast;
use std::collections::BTreeSet;
use std::fmt;
use Result;
<<<<<<< HEAD
=======
use SegmentLocalId;
use Term;
>>>>>>> 14908479

/// The `Query` trait defines a set of documents and a scoring method
/// for those documents.
///
/// The `Query` trait is in charge of defining :
///
/// - a set of documents
/// - a way to score these documents
///
/// When performing a [search](#method.search),  these documents will then
/// be pushed to a [Collector](../collector/trait.Collector.html),
/// which will in turn be in charge of deciding what to do with them.
///
/// Concretely, this scored docset is represented by the
/// [`Scorer`](./trait.Scorer.html) trait.
///
/// Because our index is actually split into segments, the
/// query does not actually directly creates `DocSet` object.
/// Instead, the query creates a [`Weight`](./trait.Weight.html)
/// object for a given searcher.
///
/// The weight object, in turn, makes it possible to create
/// a scorer for a specific [`SegmentReader`](../struct.SegmentReader.html).
///
/// So to sum it up :
/// - a `Query` is recipe to define a set of documents as well the way to score them.
/// - a `Weight` is this recipe tied to a specific `Searcher`. It may for instance
/// hold statistics about the different term of the query. It is created by the query.
/// - a `Scorer` is a cursor over the set of matching documents, for a specific
/// [`SegmentReader`](../struct.SegmentReader.html). It is created by the
/// [`Weight`](./trait.Weight.html).
///
/// When implementing a new type of `Query`, it is normal to implement a
/// dedicated `Query`, `Weight` and `Scorer`.
pub trait Query: QueryClone + downcast::Any + fmt::Debug {
    /// Create the weight associated to a query.
    ///
    /// If scoring is not required, setting `scoring_enabled` to `false`
    /// can increase performances.
    ///
    /// See [`Weight`](./trait.Weight.html).
    fn weight(&self, searcher: &Searcher, scoring_enabled: bool) -> Result<Box<Weight>>;

    /// Returns the number of documents matching the query.
    fn count(&self, searcher: &Searcher) -> Result<usize> {
        let weight = self.weight(searcher, false)?;
        let mut result = 0;
        for reader in searcher.segment_readers() {
            result += weight.count(reader)? as usize;
        }
        Ok(result)
    }
<<<<<<< HEAD
=======

    /// Extract all of the terms associated to the query and insert them in the
    /// term set given in arguments.
    fn query_terms(&self, _term_set: &mut BTreeSet<Term>) {}

    /// Search works as follows :
    ///
    /// First the weight object associated to the query is created.
    ///
    /// Then, the query loops over the segments and for each segment :
    /// - setup the collector and informs it that the segment being processed has changed.
    /// - creates a `Scorer` object associated for this segment
    /// - iterate throw the matched documents and push them to the collector.
    ///
    fn search(&self, searcher: &Searcher, collector: &mut Collector) -> Result<()> {
        let scoring_enabled = collector.requires_scoring();
        let weight = self.weight(searcher, scoring_enabled)?;
        for (segment_ord, segment_reader) in searcher.segment_readers().iter().enumerate() {
            collector.set_segment(segment_ord as SegmentLocalId, segment_reader)?;
            let mut scorer = weight.scorer(segment_reader)?;
            scorer.collect(collector, segment_reader.delete_bitset());
        }
        Ok(())
    }
>>>>>>> 14908479
}

pub trait QueryClone {
    fn box_clone(&self) -> Box<Query>;
}

impl<T> QueryClone for T
where
    T: 'static + Query + Clone,
{
    fn box_clone(&self) -> Box<Query> {
        Box::new(self.clone())
    }
}

#[allow(missing_docs)]
mod downcast_impl {
    downcast!(super::Query);
}<|MERGE_RESOLUTION|>--- conflicted
+++ resolved
@@ -4,11 +4,7 @@
 use std::collections::BTreeSet;
 use std::fmt;
 use Result;
-<<<<<<< HEAD
-=======
-use SegmentLocalId;
 use Term;
->>>>>>> 14908479
 
 /// The `Query` trait defines a set of documents and a scoring method
 /// for those documents.
@@ -61,13 +57,13 @@
         }
         Ok(result)
     }
-<<<<<<< HEAD
-=======
 
     /// Extract all of the terms associated to the query and insert them in the
     /// term set given in arguments.
     fn query_terms(&self, _term_set: &mut BTreeSet<Term>) {}
 
+
+    /*
     /// Search works as follows :
     ///
     /// First the weight object associated to the query is created.
@@ -87,7 +83,7 @@
         }
         Ok(())
     }
->>>>>>> 14908479
+    */
 }
 
 pub trait QueryClone {
