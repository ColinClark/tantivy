use common::{BinarySerializable, FixedSize};
use std::io;

/// `TermInfo` contains all of the information
/// associated to terms in the `.term` file.
///
/// It consists of
/// * `doc_freq` : the number of document in the segment
/// containing this term. It is also the length of the
/// posting list associated to this term
/// * `postings_offset` : an offset in the `.idx` file
/// addressing the start of the posting list associated
/// to this term.
#[derive(Debug, Default, Ord, PartialOrd, Eq, PartialEq, Clone)]
pub struct TermInfo {
    /// Number of documents in the segment containing the term
    pub doc_freq: u32,
    /// Offset within the postings (`.idx`) file.
    pub postings_offset: u64,
    /// Offset within the position (`.pos`) file.
    pub positions_offset: u64,
    /// Offset within the position block.
    pub positions_inner_offset: u8,
}

<<<<<<< HEAD
impl TermInfo {
    /// Size required to encode the `TermInfo`.
    // TODO  make this smaller when positions are unused for instance.
    pub(crate) const SIZE_IN_BYTES: usize = 4 + 8 + 8 + 1;
=======
impl FixedSize for TermInfo {
    /// Size required for the binary serialization of `TermInfo`.
    /// This is large, but in practise, all `TermInfo` but the first one
    /// of the block are bitpacked.
    ///
    /// See `TermInfoStore`.
    const SIZE_IN_BYTES: usize = u32::SIZE_IN_BYTES + 2 * u64::SIZE_IN_BYTES + u8::SIZE_IN_BYTES;
>>>>>>> a7ffc0e6
}

impl BinarySerializable for TermInfo {
    fn serialize<W: io::Write>(&self, writer: &mut W) -> io::Result<()> {
        self.doc_freq.serialize(writer)?;
        self.postings_offset.serialize(writer)?;
        self.positions_offset.serialize(writer)?;
        self.positions_inner_offset.serialize(writer)
    }

    fn deserialize<R: io::Read>(reader: &mut R) -> io::Result<Self> {
        let doc_freq = u32::deserialize(reader)?;
        let postings_offset = u64::deserialize(reader)?;
        let positions_offset = u64::deserialize(reader)?;
        let positions_inner_offset = u8::deserialize(reader)?;
        Ok(TermInfo {
            doc_freq,
            postings_offset,
            positions_offset,
            positions_inner_offset,
        })
    }
}

#[cfg(test)]
mod tests {

    use super::TermInfo;
    use common::test::fixed_size_test;

    #[test]
    fn test_fixed_size() {
        fixed_size_test::<TermInfo>();
    }
}<|MERGE_RESOLUTION|>--- conflicted
+++ resolved
@@ -23,12 +23,6 @@
     pub positions_inner_offset: u8,
 }
 
-<<<<<<< HEAD
-impl TermInfo {
-    /// Size required to encode the `TermInfo`.
-    // TODO  make this smaller when positions are unused for instance.
-    pub(crate) const SIZE_IN_BYTES: usize = 4 + 8 + 8 + 1;
-=======
 impl FixedSize for TermInfo {
     /// Size required for the binary serialization of `TermInfo`.
     /// This is large, but in practise, all `TermInfo` but the first one
@@ -36,7 +30,6 @@
     ///
     /// See `TermInfoStore`.
     const SIZE_IN_BYTES: usize = u32::SIZE_IN_BYTES + 2 * u64::SIZE_IN_BYTES + u8::SIZE_IN_BYTES;
->>>>>>> a7ffc0e6
 }
 
 impl BinarySerializable for TermInfo {
